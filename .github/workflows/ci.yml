--- conflicted
+++ resolved
@@ -42,14 +42,10 @@
       matrix:
         os: [ubuntu-latest, macOS-latest, windows-latest]
         java-version: [1.8]
-<<<<<<< HEAD
         python-version: [3.6, 3.7, 3.8, 3.9]
-=======
-        python-version: [3.6, 3.7, 3.8]
         exclude:
           - os: macOS-latest
             python-version: 3.6
->>>>>>> cc07ccfd
     name: test coffea (${{ matrix.os }}) - python ${{ matrix.python-version }}, JDK${{ matrix.java-version }}
 
     steps:
