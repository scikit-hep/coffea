name: CI/CD

on:
  push:
    branches:
      - master
      - backports-v0.7.x
      - backports-v0.6.x
    tags:
      - v*.*.*
  pull_request:
    branches:
      - master
      - backports-v0.7.x
      - backports-v0.6.x
  # Run daily at 0:01 UTC
  schedule:
    - cron:  '1 0 * * *'

concurrency:
  group: ${{ github.workflow }}-${{ github.ref }}
  cancel-in-progress: true

jobs:
  pre-commit:
    name: pre-commit
    runs-on: ubuntu-latest
    steps:
    - uses: actions/checkout@v4
    - uses: actions/setup-python@v4
    - uses: pre-commit/action@v3.0.0
      with:
        extra_args: --hook-stage manual --all-files

  test:
    runs-on: ${{ matrix.os }}
    needs: pre-commit
    strategy:
      matrix:
        os: [ubuntu-latest, macOS-latest, windows-latest]
        java-version: [17]
        java-distribution: ["corretto"]
        python-version: ["3.8", "3.11"]

    name: test coffea (${{ matrix.os }}) - python ${{ matrix.python-version }}, JDK${{ matrix.java-version }}

    steps:
    - uses: actions/checkout@v4
    - name: Set up Python ${{ matrix.python-version }}
      uses: actions/setup-python@v4
      with:
        python-version: ${{ matrix.python-version }}
    - name: Set up JDK ${{ matrix.java-distribution }}/${{ matrix.java-version }}
      uses: actions/setup-java@v3
      with:
        java-version: ${{ matrix.java-version }}
        distribution: ${{ matrix.java-distribution }}

    - name: Set python test settings
      run: |
        echo "INSTALL_EXTRAS='[dev,parsl,dask,servicex]'" >> $GITHUB_ENV

    - name: Install dependencies (Linux)
      if: matrix.os == 'ubuntu-latest'
      run: |
        python -m pip install --upgrade pip setuptools wheel
        # mltool installs
        python -m pip install torch torchvision torchaudio --index-url https://download.pytorch.org/whl/cpu
        python -m pip install xgboost
        python -m pip install tritonclient[grpc,http]
        # install checked out coffea
        python -m pip install -q -e '.[dev,parsl,dask,spark]' --upgrade --upgrade-strategy eager
        python -m pip list
        java -version
    - name: Install dependencies (MacOS)
      if: matrix.os == 'macOS-latest'
      run: |
        python -m pip install --upgrade pip setuptools wheel
        # mltool installs
        python -m pip install torch torchvision torchaudio --index-url https://download.pytorch.org/whl/cpu
        python -m pip install xgboost
        # install checked out coffea
        python -m pip install -q -e '.[dev,dask,spark]' --upgrade --upgrade-strategy eager
        python -m pip list
        java -version
    - name: Install dependencies (Windows)
      if: matrix.os == 'windows-latest'
      run: |
        python -m pip install --upgrade pip setuptools wheel
        # mltool installs
        python -m pip install torch torchvision torchaudio --index-url https://download.pytorch.org/whl/cpu
        python -m pip install xgboost
        # install checked out coffea
        python -m pip install -q -e '.[dev,dask]' --upgrade --upgrade-strategy eager
        python -m pip list
        java -version

    - name: Start triton server with example model
      if: matrix.os == 'ubuntu-latest'
      run: |
        docker run -d --rm -p 8000:8000 -p 8001:8001 -p 8002:8002 -v ${{ github.workspace }}/tests/samples/triton_models_test:/models nvcr.io/nvidia/tritonserver:23.04-pyt-python-py3 tritonserver --model-repository=/models

    - name: Test with pytest
      run: |
        pytest --cov-report=xml --cov=coffea tests
    - name: Upload codecov
      if: matrix.os == 'ubuntu-latest' && matrix.python-version == 3.11
      uses: codecov/codecov-action@v3
    - name: Install graphviz
      if: matrix.os == 'ubuntu-latest' && matrix.python-version == 3.11
      uses: ts-graphviz/setup-graphviz@v1
    - name: Install pandoc
      if: matrix.os == 'ubuntu-latest' && matrix.python-version == 3.11
      uses: r-lib/actions/setup-pandoc@v2
    - name: Build documentation
      if: matrix.os == 'ubuntu-latest' && matrix.python-version == 3.11
      run: |
        cd docs && make html
        touch build/html/.nojekyll
    - name: Deploy documentation
      if: github.event_name == 'push' && matrix.os == 'ubuntu-latest' && matrix.python-version == 3.11
      uses: crazy-max/ghaction-github-pages@v4
      with:
        target_branch: gh-pages
        build_dir: docs/build/html
      env:
        GH_PAT: ${{ secrets.GITHUB_OAUTH }}

<<<<<<< HEAD
#  testwq:
#    runs-on: ubuntu-latest
#    needs: pre-commit
#    strategy:
#      matrix:
#        python-version: ["3.11"]
#    name: test coffea-workqueue
#
#    steps:
#    - uses: actions/checkout@v4
#    - name: Set up Conda
#      uses: conda-incubator/setup-miniconda@v2
#      env:
#        ACTIONS_ALLOW_UNSECURE_COMMANDS: true
#      with:
#        auto-update-conda: true
#        python-version: ${{ matrix.python-version }}
#        channels: conda-forge
#    - name: Test work_queue
#      shell: bash -l {0}
#      run: |
#        conda create --yes --name coffea-env -c conda-forge python=${{ matrix.python-version }} ndcctools dill conda-pack conda
#        conda activate coffea-env
#        python -m pip install --ignore-installed .
#        cd tests
#        conda-pack --output coffea-env.tar.gz
#        python wq.py coffea-env.tar.gz
=======
  testwq:
    runs-on: ubuntu-latest
    needs: pre-commit
    strategy:
      matrix:
        python-version: ["3.11"]
    name: test coffea-workqueue

    steps:
    - uses: actions/checkout@v4
    - name: Set up Conda
      uses: conda-incubator/setup-miniconda@v3
      env:
        ACTIONS_ALLOW_UNSECURE_COMMANDS: true
      with:
        auto-update-conda: true
        python-version: ${{ matrix.python-version }}
        channels: conda-forge
    - name: Test work_queue
      shell: bash -l {0}
      run: |
        conda create --yes --name coffea-env -c conda-forge python=${{ matrix.python-version }} ndcctools dill conda-pack conda
        conda activate coffea-env
        python -m pip install --ignore-installed .
        cd tests
        conda-pack --output coffea-env.tar.gz
        python wq.py coffea-env.tar.gz
>>>>>>> 378aab07

#  testskyhookjob:
#    runs-on: ubuntu-latest
#    needs: pre-commit
#    name: test coffea-skyhook-job
#
#    steps:
#    - uses: actions/checkout@3.2.0
#    - name: Test Coffea Skyhook Bindings
#      shell: bash -l {0}
#      run: |
#        docker build -t coffea-skyhook-test \
#          --file docker/skyhook/Dockerfile \
#          .
#        docker run \
#        -v $(pwd):/w \
#        -w /w \
#        -e IS_CI=true \
#        --privileged \
#        coffea-skyhook-test \
#        ./docker/skyhook/script.sh

  release:
    if: github.event_name == 'push' && startsWith(github.ref, 'refs/tags/v')
    runs-on: ubuntu-latest
    needs: [test]
    strategy:
      matrix:
        python-version: ["3.11"]
    name: deploy release

    steps:
    - uses: actions/checkout@v4
    - name: Set up Python ${{ matrix.python-version }}
      uses: actions/setup-python@v4
      with:
        python-version: ${{ matrix.python-version }}
    - name: Build package for PyPI
      run: |
        python -m pip install pip hatch --upgrade
        python -m hatch build -t sdist -t wheel
    - name: Publish package to PyPI
      uses: pypa/gh-action-pypi-publish@v1.8.10
      with:
        user: __token__
        password: ${{ secrets.PYPI_TOKEN }}

  pass:
    needs: [test]
    runs-on: ubuntu-latest
    steps:
      - run: echo "All jobs passed"<|MERGE_RESOLUTION|>--- conflicted
+++ resolved
@@ -126,7 +126,6 @@
       env:
         GH_PAT: ${{ secrets.GITHUB_OAUTH }}
 
-<<<<<<< HEAD
 #  testwq:
 #    runs-on: ubuntu-latest
 #    needs: pre-commit
@@ -138,7 +137,7 @@
 #    steps:
 #    - uses: actions/checkout@v4
 #    - name: Set up Conda
-#      uses: conda-incubator/setup-miniconda@v2
+#      uses: conda-incubator/setup-miniconda@v3
 #      env:
 #        ACTIONS_ALLOW_UNSECURE_COMMANDS: true
 #      with:
@@ -154,35 +153,6 @@
 #        cd tests
 #        conda-pack --output coffea-env.tar.gz
 #        python wq.py coffea-env.tar.gz
-=======
-  testwq:
-    runs-on: ubuntu-latest
-    needs: pre-commit
-    strategy:
-      matrix:
-        python-version: ["3.11"]
-    name: test coffea-workqueue
-
-    steps:
-    - uses: actions/checkout@v4
-    - name: Set up Conda
-      uses: conda-incubator/setup-miniconda@v3
-      env:
-        ACTIONS_ALLOW_UNSECURE_COMMANDS: true
-      with:
-        auto-update-conda: true
-        python-version: ${{ matrix.python-version }}
-        channels: conda-forge
-    - name: Test work_queue
-      shell: bash -l {0}
-      run: |
-        conda create --yes --name coffea-env -c conda-forge python=${{ matrix.python-version }} ndcctools dill conda-pack conda
-        conda activate coffea-env
-        python -m pip install --ignore-installed .
-        cd tests
-        conda-pack --output coffea-env.tar.gz
-        python wq.py coffea-env.tar.gz
->>>>>>> 378aab07
 
 #  testskyhookjob:
 #    runs-on: ubuntu-latest
