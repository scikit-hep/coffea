#!/usr/bin/env python
# -*- coding: utf-8 -*-

# Copyright (c) 2018, Fermilab
# All rights reserved.
#
# Redistribution and use in source and binary forms, with or without
# modification, are permitted provided that the following conditions are met:
#
# * Redistributions of source code must retain the above copyright notice, this
#   list of conditions and the following disclaimer.
#
# * Redistributions in binary form must reproduce the above copyright notice,
#   this list of conditions and the following disclaimer in the documentation
#   and/or other materials provided with the distribution.
#
# * Neither the name of the copyright holder nor the names of its
#   contributors may be used to endorse or promote products derived from
#   this software without specific prior written permission.
#
# THIS SOFTWARE IS PROVIDED BY THE COPYRIGHT HOLDERS AND CONTRIBUTORS "AS IS"
# AND ANY EXPRESS OR IMPLIED WARRANTIES, INCLUDING, BUT NOT LIMITED TO, THE
# IMPLIED WARRANTIES OF MERCHANTABILITY AND FITNESS FOR A PARTICULAR PURPOSE ARE
# DISCLAIMED. IN NO EVENT SHALL THE COPYRIGHT HOLDER OR CONTRIBUTORS BE LIABLE
# FOR ANY DIRECT, INDIRECT, INCIDENTAL, SPECIAL, EXEMPLARY, OR CONSEQUENTIAL
# DAMAGES (INCLUDING, BUT NOT LIMITED TO, PROCUREMENT OF SUBSTITUTE GOODS OR
# SERVICES; LOSS OF USE, DATA, OR PROFITS; OR BUSINESS INTERRUPTION) HOWEVER
# CAUSED AND ON ANY THEORY OF LIABILITY, WHETHER IN CONTRACT, STRICT LIABILITY,
# OR TORT (INCLUDING NEGLIGENCE OR OTHERWISE) ARISING IN ANY WAY OUT OF THE USE
# OF THIS SOFTWARE, EVEN IF ADVISED OF THE POSSIBILITY OF SUCH DAMAGE.

import os.path

from setuptools import find_packages
from setuptools import setup


def get_version():
    g = {}
    exec(open(os.path.join("coffea", "version.py")).read(), g)
    return g["__version__"]


def get_description():
    description = open("README.rst", "rb").read().decode("utf8", "ignore")
    start = description.index(".. inclusion-marker-1-5-do-not-remove")
    stop = description.index(".. inclusion-marker-3-do-not-remove")

    #    before = ""
    #    after = """
    # Reference documentation
    # =======================
    # """

    return description[start:stop].strip()  # before + + after


INSTALL_REQUIRES = ['awkward>=0.12.20,<1',
                    'uproot-methods>=0.7.3,<=0.9',
                    'uproot>=3.11.0,<4',
                    'awkward1>=0.4.3,<1',
<<<<<<< HEAD
                    'uproot4>=0.0.17',
                    'pyarrow>=0.10.0,!=0.14.0',
=======
                    'uproot4>=0.0.17,<1',
>>>>>>> 7999b426
                    'matplotlib>=3',
                    'numba>=0.50.0',
                    'numpy>=1.16.0',
                    'scipy>=1.1.0',
                    'tqdm>=4.27.0',
                    'lz4',
                    'cloudpickle>=1.2.3',
                    'mplhep>=0.1.18',
                    'packaging',
                    'ipywidgets',
                    'pandas',
                    ]
EXTRAS_REQUIRE = {}
EXTRAS_REQUIRE['spark'] = ['pyspark>=2.4.1,<3.0.0', 'jinja2']
EXTRAS_REQUIRE['parsl'] = ['parsl>=0.7.2']
EXTRAS_REQUIRE['dask'] = ['dask[dataframe]>=2.6.0', 'distributed>=2.6.0', 'bokeh>=1.3.4', 'blosc']
EXTRAS_REQUIRE['dev'] = ['flake8', 'pytest', 'pytest-cov', 'sphinx', 'nbsphinx', 'sphinx-rtd-theme', 'sphinx-automodapi']

setup(name="coffea",
      version=get_version(),
      packages=find_packages(exclude=["tests"]),
      scripts=[],
      include_package_data=True,
      description="Tools for doing Collider HEP style analysis with columnar operations",
      long_description=get_description(),
      author="Lindsey Gray (Fermilab)",
      author_email="lagray@fnal.gov",
      maintainer="Lindsey Gray (Fermilab)",
      maintainer_email="lagray@fnal.gov",
      url="https://github.com/CoffeaTeam/coffea",
      download_url="https://github.com/CoffeaTeam/coffea/releases",
      license="BSD 3-clause",
      test_suite="tests",
      install_requires=INSTALL_REQUIRES,
      extras_require=EXTRAS_REQUIRE,
      classifiers=[
          "Development Status :: 4 - Beta",
          "Intended Audience :: Developers",
          "Intended Audience :: Information Technology",
          "Intended Audience :: Science/Research",
          "License :: OSI Approved :: BSD License",
          "Operating System :: MacOS",
          "Operating System :: POSIX",
          "Operating System :: Unix",
          "Programming Language :: Python",
          "Programming Language :: Python :: 3.6",
          "Programming Language :: Python :: 3.7",
          "Programming Language :: Python :: 3.8",
          "Topic :: Scientific/Engineering",
          "Topic :: Scientific/Engineering :: Information Analysis",
          "Topic :: Scientific/Engineering :: Mathematics",
          "Topic :: Scientific/Engineering :: Physics",
          "Topic :: Software Development",
          "Topic :: Utilities",
      ],
      platforms="Any",
      )<|MERGE_RESOLUTION|>--- conflicted
+++ resolved
@@ -59,12 +59,8 @@
                     'uproot-methods>=0.7.3,<=0.9',
                     'uproot>=3.11.0,<4',
                     'awkward1>=0.4.3,<1',
-<<<<<<< HEAD
-                    'uproot4>=0.0.17',
+                    'uproot4>=0.0.17,<1',
                     'pyarrow>=0.10.0,!=0.14.0',
-=======
-                    'uproot4>=0.0.17,<1',
->>>>>>> 7999b426
                     'matplotlib>=3',
                     'numba>=0.50.0',
                     'numpy>=1.16.0',
