#!/usr/bin/env python
# -*- coding: utf-8 -*-

# Copyright (c) 2018, Fermilab
# All rights reserved.
#
# Redistribution and use in source and binary forms, with or without
# modification, are permitted provided that the following conditions are met:
#
# * Redistributions of source code must retain the above copyright notice, this
#   list of conditions and the following disclaimer.
#
# * Redistributions in binary form must reproduce the above copyright notice,
#   this list of conditions and the following disclaimer in the documentation
#   and/or other materials provided with the distribution.
#
# * Neither the name of the copyright holder nor the names of its
#   contributors may be used to endorse or promote products derived from
#   this software without specific prior written permission.
#
# THIS SOFTWARE IS PROVIDED BY THE COPYRIGHT HOLDERS AND CONTRIBUTORS "AS IS"
# AND ANY EXPRESS OR IMPLIED WARRANTIES, INCLUDING, BUT NOT LIMITED TO, THE
# IMPLIED WARRANTIES OF MERCHANTABILITY AND FITNESS FOR A PARTICULAR PURPOSE ARE
# DISCLAIMED. IN NO EVENT SHALL THE COPYRIGHT HOLDER OR CONTRIBUTORS BE LIABLE
# FOR ANY DIRECT, INDIRECT, INCIDENTAL, SPECIAL, EXEMPLARY, OR CONSEQUENTIAL
# DAMAGES (INCLUDING, BUT NOT LIMITED TO, PROCUREMENT OF SUBSTITUTE GOODS OR
# SERVICES; LOSS OF USE, DATA, OR PROFITS; OR BUSINESS INTERRUPTION) HOWEVER
# CAUSED AND ON ANY THEORY OF LIABILITY, WHETHER IN CONTRACT, STRICT LIABILITY,
# OR TORT (INCLUDING NEGLIGENCE OR OTHERWISE) ARISING IN ANY WAY OUT OF THE USE
# OF THIS SOFTWARE, EVEN IF ADVISED OF THE POSSIBILITY OF SUCH DAMAGE.

import os.path
import six

from setuptools import find_packages
from setuptools import setup


def get_version():
    g = {}
    exec(open(os.path.join("coffea", "version.py")).read(), g)
    return g["__version__"]


def get_description():
    description = open("README.rst", "rb").read().decode("utf8", "ignore")
    start = description.index(".. inclusion-marker-1-5-do-not-remove")
    stop = description.index(".. inclusion-marker-3-do-not-remove")

    #    before = ""
    #    after = """
    # Reference documentation
    # =======================
    # """

    return description[start:stop].strip()  # before + + after


INSTALL_REQUIRES = ['awkward>=0.12.20',
                    'matplotlib<3' if six.PY2 else 'matplotlib>=3',
                    'numba>=0.43.1',
                    'numpy>=1.16.0',
                    'scipy>=1.1.0',
                    'uproot-methods>=0.7.3',
                    'uproot>=3.11.0',
                    'futures; python_version == "2.7"',
                    'tqdm>=4.27.0',
                    'lz4',
                    'six',
                    'cloudpickle',
                    'mplhep>=0.0.16',
                    'packaging',
                    'ipywidgets',
                    'pandas',
                    ]
EXTRAS_REQUIRE = {}
if six.PY3:
    templates = ['jinja2']
<<<<<<< HEAD
    EXTRAS_REQUIRE['spark'] = ['pyspark>=2.4.1', 'pyarrow>=0.10.0,!=0.14.0'] + templates
=======
    EXTRAS_REQUIRE['spark'] = ['pyspark>=2.4.1', 'pyarrow>=0.10.0,!=0.14.0,<0.16'] + templates + pandas
>>>>>>> 6303f29c
    EXTRAS_REQUIRE['parsl'] = ['parsl>=0.7.2']
    EXTRAS_REQUIRE['dask'] = ['dask>=2.6.0', 'distributed>=2.6.0', 'bokeh>=1.3.4', 'blosc']
if six.PY2:
    EXTRAS_REQUIRE['striped'] = []

setup(name="coffea",
      version=get_version(),
      packages=find_packages(exclude=["tests"]),
      scripts=[],
      include_package_data=True,
      description="Tools for doing Collider HEP style analysis with columnar operations",
      long_description=get_description(),
      author="Lindsey Gray (Fermilab)",
      author_email="lagray@fnal.gov",
      maintainer="Lindsey Gray (Fermilab)",
      maintainer_email="lagray@fnal.gov",
      url="https://github.com/CoffeaTeam/coffea",
      download_url="https://github.com/CoffeaTeam/coffea/releases",
      license="BSD 3-clause",
      test_suite="tests",
      install_requires=INSTALL_REQUIRES,
      extras_require=EXTRAS_REQUIRE,
      setup_requires=["pytest-runner", "flake8"],
      tests_require=["pytest"],
      classifiers=[
          "Development Status :: 4 - Beta",
          "Intended Audience :: Developers",
          "Intended Audience :: Information Technology",
          "Intended Audience :: Science/Research",
          "License :: OSI Approved :: BSD License",
          "Operating System :: MacOS",
          "Operating System :: POSIX",
          "Operating System :: Unix",
          "Programming Language :: Python",
          "Programming Language :: Python :: 3.6",
          "Programming Language :: Python :: 3.7",
          "Topic :: Scientific/Engineering",
          "Topic :: Scientific/Engineering :: Information Analysis",
          "Topic :: Scientific/Engineering :: Mathematics",
          "Topic :: Scientific/Engineering :: Physics",
          "Topic :: Software Development",
          "Topic :: Utilities",
      ],
      platforms="Any",
      )<|MERGE_RESOLUTION|>--- conflicted
+++ resolved
@@ -76,11 +76,8 @@
 EXTRAS_REQUIRE = {}
 if six.PY3:
     templates = ['jinja2']
-<<<<<<< HEAD
     EXTRAS_REQUIRE['spark'] = ['pyspark>=2.4.1', 'pyarrow>=0.10.0,!=0.14.0'] + templates
-=======
-    EXTRAS_REQUIRE['spark'] = ['pyspark>=2.4.1', 'pyarrow>=0.10.0,!=0.14.0,<0.16'] + templates + pandas
->>>>>>> 6303f29c
+    EXTRAS_REQUIRE['spark'] = ['pyspark>=2.4.1', 'pyarrow>=0.10.0,!=0.14.0,<0.16'] + templates
     EXTRAS_REQUIRE['parsl'] = ['parsl>=0.7.2']
     EXTRAS_REQUIRE['dask'] = ['dask>=2.6.0', 'distributed>=2.6.0', 'bokeh>=1.3.4', 'blosc']
 if six.PY2:
