from __future__ import annotations

import copy
import hashlib
import math
import warnings
<<<<<<< HEAD
from functools import partial
from typing import Callable
=======
from collections.abc import Callable, Hashable
from dataclasses import dataclass
from functools import partial
from typing import Any
>>>>>>> 1207376b

import awkward
import dask
import dask.base
import dask_awkward
import numpy
import uproot
from uproot._util import no_filter

from coffea.dataset_tools.filespec import (
    DataGroupSpec,
    DatasetSpec,
    InputFiles,
    ModelFactory,
    PreprocessedFiles,
)
from coffea.util import _is_interpretable, compress_form, decompress_form


def get_steps(
    normed_files: awkward.Array | dask_awkward.Array,
    step_size: int | None = None,
    align_clusters: bool = False,
    recalculate_steps: bool = False,
    skip_bad_files: bool = False,
    file_exceptions: Exception | Warning | tuple[Exception | Warning] = (OSError,),
    save_form: bool = False,
    step_size_safety_factor: float = 0.5,
    uproot_options: dict = {},
) -> awkward.Array | dask_awkward.Array:
    """
    Given a list of normalized file and object paths (defined in uproot), determine the steps for each file according to the supplied processing options.

    Parameters
    ----------
        normed_files : awkward.Array or dask_awkward.Array
            The list of normalized file descriptions to process for steps.
        step_size : int or None, default None
            If specified, the size of the steps to make when analyzing the input files.
        align_clusters : bool, default False
            Round to the cluster size in a root file, when chunks are specified. Reduces data transfer in
            analysis.
        recalculate_steps : bool, default False
            If steps are present in the input normed files, force the recalculation of those steps, instead
            of only recalculating the steps if the uuid has changed.
        skip_bad_files : bool, default False
            Instead of failing, catch exceptions specified by file_exceptions and return null data.
        file_exceptions : Exception or Warning or tuple[Exception or Warning], default (OSError,)
            What exceptions to catch when skipping bad files.
        save_form : bool, default False
            Extract the form of the TTree from the file so we can skip opening files later.
        step_size_safety_factor : float, default 0.5
            When using align_clusters, if a resulting step is larger than step_size by this factor
            warn the user that the resulting steps may be highly irregular.

    Returns
    -------
        array : awkward.Array or dask_awkward.Array
            The normalized file descriptions, appended with the calculated steps for those files.
    """
    nf_backend = awkward.backend(normed_files)
    lz_or_nf = awkward.typetracer.length_zero_if_typetracer(normed_files)

    array = [] if nf_backend != "typetracer" else lz_or_nf
    for arg in lz_or_nf:
        try:
            the_file = uproot.open({arg.file: None}, **uproot_options)
            tree = the_file[arg.object_path]
        except file_exceptions as e:
            if skip_bad_files:
                array.append(None)
                continue
            else:
                raise e

        num_entries = tree.num_entries

        form_json = None
        form_hash = None
        if save_form:
            form_str = uproot.dask(
                tree,
                ak_add_doc={"__doc__": "title", "typename": "typename"},
                filter_name=no_filter,
                filter_typename=no_filter,
                filter_branch=partial(_is_interpretable, emit_warning=False),
            ).layout.form.to_json()
            # the function cache needs to be popped if present to prevent memory growth
            if hasattr(dask.base, "function_cache"):
                dask.base.function_cache.popitem()

            form_hash = hashlib.md5(form_str.encode("utf-8")).hexdigest()
            form_json = compress_form(form_str)

        target_step_size = num_entries if step_size is None else step_size

        file_uuid = str(the_file.file.uuid)

        out_uuid = arg.uuid
        out_steps = arg.steps

        if out_uuid != file_uuid or recalculate_steps:
            if align_clusters:
                clusters = tree.common_entry_offsets()
                out = [0]
                for c in clusters:
                    if c >= out[-1] + target_step_size:
                        out.append(c)
                if clusters[-1] != out[-1]:
                    out.append(clusters[-1])
                out = numpy.array(out, dtype="int64")
                out = numpy.stack((out[:-1], out[1:]), axis=1)

                step_mask = (
                    out[:, 1] - out[:, 0]
                    > (1 + step_size_safety_factor) * target_step_size
                )
                if numpy.any(step_mask):
                    warnings.warn(
                        f"In file {arg.file}, steps: {out[step_mask]} with align_clusters=True are "
                        f"{step_size_safety_factor*100:.0f}% larger than target "
                        f"step size: {target_step_size}!"
                    )

            else:
                n_steps_target = max(round(num_entries / target_step_size), 1)
                actual_step_size = math.ceil(num_entries / n_steps_target)
                out = numpy.array(
                    [
                        [
                            i * actual_step_size,
                            min((i + 1) * actual_step_size, num_entries),
                        ]
                        for i in range(n_steps_target)
                    ],
                    dtype="int64",
                )

            out_uuid = file_uuid
            out_steps = out.tolist()

        if out_steps is not None and len(out_steps) == 0:
            out_steps = [[0, 0]]

        array.append(
            {
                "file": arg.file,
                "object_path": arg.object_path,
                "steps": out_steps,
                "num_entries": num_entries,
                "uuid": out_uuid,
                "compressed_form": form_json,
                "form_hash_md5": form_hash,
            }
        )

    if len(array) == 0:
        array = awkward.Array(
            [
                {
                    "file": "junk",
                    "object_path": "junk",
                    "steps": [[0, 0]],
                    "num_entries": 0,
                    "uuid": "junk",
                    "compressed_form": "junk",
                    "form_hash_md5": "junk",
                },
                None,
            ]
        )
        array = awkward.Array(array.layout.form.length_zero_array(highlevel=False))
    else:
        array = awkward.Array(array)

    if nf_backend == "typetracer":
        array = awkward.Array(
            array.layout.to_typetracer(forget_length=True),
        )

    return array


def _normalize_file_info(file_info):
    normed_files = None
    is_datasetspec = isinstance(file_info, DatasetSpec)
    if is_datasetspec:
        normed_files = uproot._util.regularize_files(
            ModelFactory.datasetspec_to_dict(file_info, coerce_filespec_to_dict=True)[
                "files"
            ],
            steps_allowed=True,
        )
    elif isinstance(file_info, list) or (
        isinstance(file_info, dict) and "files" not in file_info
    ):
        normed_files = uproot._util.regularize_files(file_info, steps_allowed=True)
    elif isinstance(file_info, dict) and "files" in file_info:
        normed_files = uproot._util.regularize_files(
            file_info["files"], steps_allowed=True
        )

    for ifile in range(len(normed_files)):
        maybe_finfo = None
        if isinstance(file_info, dict) and "files" not in file_info:
            maybe_finfo = file_info.get(normed_files[ifile][0], None)
        elif isinstance(file_info, dict) and "files" in file_info:
            maybe_finfo = file_info["files"].get(normed_files[ifile][0], None)
        maybe_uuid = (
            None if not isinstance(maybe_finfo, dict) else maybe_finfo.get("uuid", None)
        )
        this_file = normed_files[ifile]
        this_file += (4 - len(this_file)) * (None,) + (maybe_uuid,)
        normed_files[ifile] = this_file
    return normed_files


_trivial_file_fields = {"run", "luminosityBlock", "event"}


def preprocess(
    fileset: DataGroupSpec | dict,
    step_size: None | int = None,
    align_clusters: bool = False,
    recalculate_steps: bool = False,
    files_per_batch: int = 1,
    skip_bad_files: bool = False,
    file_exceptions: Exception | Warning | tuple[Exception | Warning] = (OSError,),
    save_form: bool = False,
    scheduler: None | Callable | str = None,
    uproot_options: dict = {},
    step_size_safety_factor: float = 0.5,
    allow_empty_datasets: bool = False,
) -> tuple[DataGroupSpec, DataGroupSpec] | tuple[dict, dict]:
    """
    Given a list of normalized file and object paths (defined in uproot), determine the steps for each file according to the supplied processing options.

    Parameters
    ----------
        fileset : DataGroupSpec | dict
            The set of datasets whose files will be preprocessed.
        step_size : int or None, default None
            If specified, the size of the steps to make when analyzing the input files.
        align_clusters : bool, default False
            Round to the cluster size in a root file, when chunks are specified. Reduces data transfer in
            analysis.
        recalculate_steps : bool, default False
            If steps are present in the input normed files, force the recalculation of those steps,
            instead of only recalculating the steps if the uuid has changed.
        files_per_batch : int, default 1
            The number of files to preprocess in a single batch.
            Large values will result in fewer dask tasks but each task will have to do more work.
        skip_bad_files : bool, default False
            Instead of failing, catch exceptions specified by file_exceptions and return null data.
        file_exceptions : Exception or Warning or tuple[Exception or Warning], default (FileNotFoundError, OSError)
            What exceptions to catch when skipping bad files.
        save_form : bool, default False
            Extract the form of the TTree from each file in each dataset, creating the union of the forms over the dataset.
        scheduler : None or Callable or str, default None
            Specifies the scheduler that dask should use to execute the preprocessing task graph.
        uproot_options : dict, default {}
            Options to pass to get_steps for opening files with uproot.
        step_size_safety_factor : float, default 0.5
            When using align_clusters, if a resulting step is larger than step_size by this factor
            warn the user that the resulting steps may be highly irregular.
        allow_empty_datasets : bool, default False
            When a dataset query comes back completely empty, this is normally considered a processing error.
            Toggle this argument to True to change this to warnings and allow incomplete returned filesets.
    Returns
    -------
        out_available : DataGroupSpec | dict
            The subset of files in each dataset that were successfully preprocessed, organized by dataset.
        out_updated : DataGroupSpec | dict
            The original set of datasets including files that were not accessible, updated to include the result of preprocessing where available.
    """
    out_updated = copy.deepcopy(fileset)
    out_available = copy.deepcopy(fileset)

    all_ak_norm_files = {}
    files_to_preprocess = {}
    is_DataGroupSpec = isinstance(fileset, DataGroupSpec)
    for name, info in fileset.items():
        is_datasetspec = isinstance(info, DatasetSpec)
        if is_datasetspec:
            is_DataGroupSpec = True
        norm_files = _normalize_file_info(info)
        fields = ["file", "object_path", "steps", "num_entries", "uuid"]
        ak_norm_files = awkward.from_iter(norm_files)
        ak_norm_files = awkward.Array(
            {field: ak_norm_files[str(ifield)] for ifield, field in enumerate(fields)}
        )
        all_ak_norm_files[name] = ak_norm_files

        dak_norm_files = dask_awkward.from_awkward(
            ak_norm_files, math.ceil(len(ak_norm_files) / files_per_batch)
        )

        concat_fn = partial(
            awkward.concatenate,
            axis=0,
        )

        split_every = 8

        files_trl_label = f"preprocess-{name}"
        files_trl_token = dask.base.tokenize(dak_norm_files, concat_fn, split_every)
        files_trl_name = f"{files_trl_label}-{files_trl_token}"
        files_trl_tree_node_name = f"{files_trl_label}-tree-node-{files_trl_token}"

        files_part = dask_awkward.map_partitions(
            get_steps,
            dak_norm_files,
            step_size=step_size,
            align_clusters=align_clusters,
            recalculate_steps=recalculate_steps,
            skip_bad_files=skip_bad_files,
            file_exceptions=file_exceptions,
            save_form=save_form,
            step_size_safety_factor=step_size_safety_factor,
            uproot_options=uproot_options,
            meta=dask_awkward.lib.core.empty_typetracer(),
        )

        files_trl = dask_awkward.layers.layers.AwkwardTreeReductionLayer(
            name=files_trl_name,
            name_input=files_part.name,
            npartitions_input=files_part.npartitions,
            concat_func=concat_fn,
            tree_node_func=lambda x: x,
            finalize_func=lambda x: x,
            split_every=split_every,
            tree_node_name=files_trl_tree_node_name,
        )

        files_graph = dask.highlevelgraph.HighLevelGraph.from_collections(
            files_trl_name, files_trl, dependencies=[files_part]
        )

        files_to_preprocess[name] = dask_awkward.lib.core.new_array_object(
            files_graph,
            files_trl_name,
            meta=dask_awkward.lib.core.empty_typetracer(),
            npartitions=len(files_trl.output_partitions),
        )

    (all_processed_files,) = dask.compute(files_to_preprocess, scheduler=scheduler)

    for name, processed_files in all_processed_files.items():

        if len(awkward.drop_none(processed_files, axis=0)) == 0:
            ds_empty_msg = (
                "There was no populated list of files returned from querying your input dataset."
                "\nPlease check your xrootd endpoints, and avoid redirectors."
                f"\nInput dataset: {name}"
                f"\nAs parsed for querying: {awkward.to_list(all_ak_norm_files[name])}"
            )

            if not allow_empty_datasets:
                raise Exception(ds_empty_msg)

            warnings.warn(ds_empty_msg)
            del out_available[name]
            continue

        processed_files_without_forms = processed_files[
            ["file", "object_path", "steps", "num_entries", "uuid"]
        ]

        forms = processed_files[
            ["file", "compressed_form", "form_hash_md5", "num_entries"]
        ][~awkward.is_none(processed_files.form_hash_md5)]

        _, unique_forms_idx = numpy.unique(
            forms.form_hash_md5.to_numpy(), return_index=True
        )

        dataset_forms = []
        unique_forms = forms[unique_forms_idx]
        for thefile, formstr, num_entries in zip(
            unique_forms.file, unique_forms.compressed_form, unique_forms.num_entries
        ):
            # skip trivially filled or empty files
            form = awkward.forms.from_json(decompress_form(formstr))
            if num_entries >= 0 and set(form.fields) != _trivial_file_fields:
                dataset_forms.append(form)
            else:
                warnings.warn(
                    f"{thefile} has fields {form.fields} and num_entries={num_entries} "
                    "and has been skipped during form-union determination. You will need "
                    "to skip this file when processing. You can either manually remove it "
                    "or, if it is an empty file, dynamically remove it with the function "
                    "dataset_tools.filter_files which takes the output of preprocess and "
                    ", by default, removes empty files each dataset in a fileset."
                )

        union_array = None
        union_form_jsonstr = None
        while len(dataset_forms):
            new_array = awkward.Array(dataset_forms.pop().length_zero_array())
            if union_array is None:
                union_array = new_array
            else:
                union_array = awkward.to_packed(
                    awkward.merge_union_of_records(
                        awkward.concatenate([union_array, new_array]), axis=0
                    )
                )
                union_array.layout.parameters.update(new_array.layout.parameters)
        if union_array is not None:
            union_form = union_array.layout.form

            for icontent, content in enumerate(union_form.contents):
                if isinstance(content, awkward.forms.IndexedOptionForm):
                    if (
                        not isinstance(content.content, awkward.forms.NumpyForm)
                        or content.content.primitive != "bool"
                    ):
                        raise ValueError(
                            "IndexedOptionArrays can only contain NumpyArrays of "
                            "bools in mergers of flat-tuple-like schemas!"
                        )
                    parameters = (
                        content.content.parameters.copy()
                        if content.content.parameters is not None
                        else {}
                    )
                    # re-create IndexOptionForm with parameters of lower level array
                    union_form.contents[icontent] = awkward.forms.IndexedOptionForm(
                        content.index,
                        content.content,
                        parameters=parameters,
                        form_key=content.form_key,
                    )

            union_form_jsonstr = union_form.to_json()

        files_available = {
            item["file"]: {
                "object_path": item["object_path"],
                "steps": item["steps"],
                "num_entries": item["num_entries"],
                "uuid": item["uuid"],
            }
            for item in awkward.drop_none(processed_files_without_forms).to_list()
        }

        files_out = {}
        for proc_item, orig_item in zip(
            processed_files_without_forms.to_list(), all_ak_norm_files[name].to_list()
        ):
            item = orig_item if proc_item is None else proc_item
            files_out[item["file"]] = {
                "object_path": item["object_path"],
                "steps": item["steps"],
                "num_entries": item["num_entries"],
                "uuid": item["uuid"],
            }

        if is_datasetspec:
            out_updated[name].files = InputFiles(files_out)
            out_available[name].files = PreprocessedFiles(files_available)
        elif "files" in out_updated[name]:
            out_updated[name]["files"] = files_out
            out_available[name]["files"] = files_available
        else:
            out_updated[name] = {
                "files": files_out,
                "metadata": None,
                "compressed_form": None,
            }
            out_available[name] = {
                "files": files_available,
                "metadata": None,
                "compressed_form": None,
            }

        compressed_union_form = None
        if union_form_jsonstr is not None:
            compressed_union_form = compress_form(union_form_jsonstr)
            if is_datasetspec:
                out_updated[name].compressed_form = compressed_union_form
                out_available[name].compressed_form = compressed_union_form
            else:
                out_updated[name]["compressed_form"] = compressed_union_form
                out_available[name]["compressed_form"] = compressed_union_form
        else:
            if is_datasetspec:
                out_updated[name].compressed_form = None
                out_available[name].compressed_form = None
            else:
                out_updated[name]["compressed_form"] = None
                out_available[name]["compressed_form"] = None

        if is_datasetspec:
            pass
        elif "metadata" not in out_updated[name]:
            out_updated[name]["metadata"] = None
            out_available[name]["metadata"] = None

    if is_DataGroupSpec:
        out_available = DataGroupSpec(out_available)
        out_updated = DataGroupSpec(out_updated)
    return out_available, out_updated<|MERGE_RESOLUTION|>--- conflicted
+++ resolved
@@ -4,15 +4,10 @@
 import hashlib
 import math
 import warnings
-<<<<<<< HEAD
-from functools import partial
-from typing import Callable
-=======
 from collections.abc import Callable, Hashable
 from dataclasses import dataclass
 from functools import partial
 from typing import Any
->>>>>>> 1207376b
 
 import awkward
 import dask
