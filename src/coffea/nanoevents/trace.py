from __future__ import annotations

import warnings
from collections.abc import Callable
from functools import partial

import awkward as ak

from coffea.nanoevents.util import unquote

__all__ = [
    "trace_with_typetracer",
    "trace_with_length_zero_array",
    "trace_with_length_one_array",
    "trace",
]


def _make_typetracer(
    events: ak.Array,
) -> tuple[ak.Array, ak._nplikes.typetracer.TypeTracerReport]:
    tracer, report = ak.typetracer.typetracer_with_report(
        form=events.attrs["@form"],
        buffer_key=events.attrs["@buffer_key"],
        behavior=events.behavior,
        attrs=events.attrs.copy(),
        highlevel=True,
    )
    tracer.attrs["@original_array"] = tracer

    return tracer, report


def _make_length_zero_one_tracer(
    events: ak.Array, length: int
) -> tuple[ak.Array, list]:
    form = ak.forms.from_dict(events.attrs["@form"])
    buffer_key = events.attrs["@buffer_key"]
<<<<<<< HEAD
=======
    expected_buffer_keys = form.expected_from_buffers(buffer_key=buffer_key).keys()
>>>>>>> 9fb30103

    if length == 0:
        tmp_array = form.length_zero_array()
    elif length == 1:
        tmp_array = form.length_one_array()
    else:
        raise ValueError("length must be 0 or 1")

    def getkey(layout, form, attribute):
        return buffer_key(
            form_key=form.form_key,
            attribute=attribute,
            form=form,
        )

    container = {}
    tmp_array._to_buffers(
        form, getkey, container, events._layout.backend, ak._util.native_byteorder
    )

    report = []

    def generate(buffer, report, buffer_key):
        report.append(buffer_key)
        return buffer

    for key, buffer in container.items():
        container[key] = partial(generate, buffer=buffer, report=report, buffer_key=key)

<<<<<<< HEAD
=======
    assert list(container.keys()) == list(
        expected_buffer_keys
    ), "length zero/one array buffer keys do not match the expected ones"
>>>>>>> 9fb30103
    array = ak.from_buffers(
        form=form,
        length=length,
        container=container,
        buffer_key=buffer_key,
        backend=ak.backend(events),
        byteorder=ak._util.native_byteorder,
        allow_noncanonical_form=False,
        highlevel=True,
        behavior=events.behavior,
        attrs=events.attrs.copy(),
    )
    array.attrs["@original_array"] = array

    return array, report


def _form_keys_to_columns(touched: list) -> frozenset[str]:
    # translate the touched buffer keys to branch names
    keys = set()
    # each buffer key encodes the necessary branches through a "!load" instruction in the coffea DSL
    for _buffer_key in touched:
        elements = unquote(_buffer_key.split("/")[-1]).split(",")
        keys |= {
            elements[idx - 1] for idx, instr in enumerate(elements) if instr == "!load"
        }
    return frozenset(keys)


def _check_inputs(fun: Callable, events: ak.Array) -> None:
    if not callable(fun):
        raise TypeError(
            "fun must be a callable function that accepts a single ak.Array argument"
        )
    if not isinstance(events, ak.Array):
        raise TypeError("events must be an instance of ak.Array")
    if "@form" not in events.attrs or "@buffer_key" not in events.attrs:
        raise ValueError(
            "events must have '@form' and '@buffer_key' attributes set; it is automatically set when using `NanoEventsFactory.from_*(...).events()`"
        )


def _attempt_tracing(fun: Callable, tracer: ak.Array, throw: bool) -> None:
    try:
        _ = fun(tracer)
    except Exception as e:
        if throw:
            raise e
        else:
            warnings.warn(
                f"Exception during function tracing: {e}",
                RuntimeWarning,
                stacklevel=3,
            )


def trace_with_typetracer(
    fun: Callable, events: ak.Array, throw: bool = True
) -> frozenset[str]:
    """
    Trace the execution of a function on NanoEvents using Awkward's typetracer to determine which buffers are touched.

    Parameters
    ----------
    fun : Callable
        The function to trace. It should accept a single argument, which is an ak.Array.
    events : ak.Array
        The ak.Array instance to use for tracing.
    throw : bool, optional
        If True, exceptions during function execution will be raised; otherwise, they will be caught and
        a warning will be issued. Default is True.

    Returns
    -------
    frozenset[str]
        A set of branch names that were touched during the execution of the function.
    """
    _check_inputs(fun, events)
    tracer, report = _make_typetracer(events)
    _attempt_tracing(fun, tracer, throw)

    return _form_keys_to_columns(report.data_touched)


def trace_with_length_zero_array(
    fun: Callable, events: ak.Array, throw: bool = True
) -> frozenset[str]:
    """
    Trace the execution of a function on NanoEvents using a length-zero array to determine which buffers are touched.

    Parameters
    ----------
    fun : Callable
        The function to trace. It should accept a single argument, which is an ak.Array.
    events : ak.Array
        The ak.Array instance to use for tracing.
    throw : bool, optional
        If True, exceptions during function execution will be raised; otherwise, they will be caught and
        a warning will be issued. Default is True.

    Returns
    -------
    frozenset[str]
        A set of branch names that were touched during the execution of the function.
    """
    _check_inputs(fun, events)
    tracer, report = _make_length_zero_one_tracer(events, length=0)
    _attempt_tracing(fun, tracer, throw)

    return _form_keys_to_columns(report)


def trace_with_length_one_array(
    fun: Callable, events: ak.Array, throw: bool = True
) -> frozenset[str]:
    """
    Trace the execution of a function on NanoEvents using a length-one array to determine which buffers are touched.

    Parameters
    ----------
    fun : Callable
        The function to trace. It should accept a single argument, which is an ak.Array.
    events : ak.Array
        The ak.Array instance to use for tracing.
    throw : bool, optional
        If True, exceptions during function execution will be raised; otherwise, they will be caught and
        a warning will be issued. Default is True.

    Returns
    -------
    frozenset[str]
        A set of branch names that were touched during the execution of the function.
    """
    _check_inputs(fun, events)
    tracer, report = _make_length_zero_one_tracer(events, length=1)
    _attempt_tracing(fun, tracer, throw)

    return _form_keys_to_columns(report)


def trace(fun: Callable, events: ak.Array) -> frozenset[str]:
    """
    Trace the execution of a function on NanoEvents to determine which buffers are touched.

    This function first attempts to use Awkward's typetracer for tracing. If that fails,
    it attempts tracing with a length-zero array. If that also fails, it finally attempts
    tracing with a length-one array.
    Eventually, it reports the set union of all branches touched during the attempts.

    Parameters
    ----------
    fun : Callable
        The function to trace. It should accept a single argument, which is an ak.Array.
    events : ak.Array
        The ak.Array instance to use for tracing.

    Returns
    -------
    frozenset[str]
        A set of branch names that were touched during the execution of the function.
    """
    _check_inputs(fun, events)
    touched = set()

    try:
        touched |= trace_with_typetracer(fun, events)
        return frozenset(touched)
    except Exception as e1:
        warnings.warn(
            f"Exception during typetracer tracing: {e1}",
            RuntimeWarning,
            stacklevel=2,
        )
    try:
        touched |= trace_with_length_zero_array(fun, events)
        return frozenset(touched)
    except Exception as e2:
        warnings.warn(
            f"Exception during length-zero array tracing: {e2}",
            RuntimeWarning,
            stacklevel=2,
        )
    try:
        touched |= trace_with_length_one_array(fun, events)
        return frozenset(touched)
    except Exception as e3:
        warnings.warn(
            f"Exception during length-one array tracing: {e3}",
            RuntimeWarning,
            stacklevel=2,
        )

    return frozenset(touched)<|MERGE_RESOLUTION|>--- conflicted
+++ resolved
@@ -36,10 +36,7 @@
 ) -> tuple[ak.Array, list]:
     form = ak.forms.from_dict(events.attrs["@form"])
     buffer_key = events.attrs["@buffer_key"]
-<<<<<<< HEAD
-=======
     expected_buffer_keys = form.expected_from_buffers(buffer_key=buffer_key).keys()
->>>>>>> 9fb30103
 
     if length == 0:
         tmp_array = form.length_zero_array()
@@ -69,12 +66,9 @@
     for key, buffer in container.items():
         container[key] = partial(generate, buffer=buffer, report=report, buffer_key=key)
 
-<<<<<<< HEAD
-=======
     assert list(container.keys()) == list(
         expected_buffer_keys
     ), "length zero/one array buffer keys do not match the expected ones"
->>>>>>> 9fb30103
     array = ak.from_buffers(
         form=form,
         length=length,
